--- conflicted
+++ resolved
@@ -13,8 +13,6 @@
 // Use JSON middleware to parse JSON request bodies
 app.use(express.json()); // <-- Add this line
 
-// In-memory connections map
-const connections = new Map(); // { userId: { userSocket: WebSocket, mcuSocket: WebSocket } }
 
 // Connect to MongoDB
 mongoose
@@ -107,7 +105,12 @@
 }
 
 // Handle WebSocket Connections
-wss.on("connection", async (ws, req) => {
+// Create a map to track active WebSocket connections with user IDs
+const connections = new Map();
+
+wss.on("connection", async(ws, req) => {
+
+  // Extract token from the request URL
   const url = new URL(`http://${req.headers.host}${req.url}`);
   const token = url.searchParams.get("token");
   const userId = url.searchParams.get("userId");
@@ -130,19 +133,12 @@
     return;
   }
 
-<<<<<<< HEAD
   console.log(`WebSocket connection established for user ID: ${userId} as ${clientType}`);
 
   // Store the connection in the map
   if (!connections.has(userId)) {
     connections.set(userId, { userSocket: null, mcuSocket: null });
   }
-=======
-wss.on("connection", async (ws, req) => {
-  // Extract token from the request URL
-  const url = new URL(`http://${req.headers.host}${req.url}`);
-  const token = url.searchParams.get("token");
->>>>>>> e8f3960c
 
   // Update the connection map based on client type
   if (clientType === "user") {
@@ -160,50 +156,13 @@
     ws.send(jsonNum);
   }, 10000);
 
-  // // Relay data from MCU to User
-  // if (clientType === "mcu" && connections.get(userId).userSocket) {
-  //   ws.on("message", (message) => {
-  //     console.log(`Received data from MCU for user ID ${userId}: ${message}`);
-  //     const userSocket = connections.get(userId).userSocket;
-  //     if (userSocket && userSocket.readyState === WebSocket.OPEN) {
-  //       userSocket.send(message); // Send data from MCU to User
-  //     }
-  //   });
-  // }
-
-  // Handle WebSocket close events
-  ws.on("close", () => {
-    console.log(`WebSocket connection closed for user ID: ${userId} as ${clientType}`);
-    const connection = connections.get(userId);
-    if (clientType === "user") {
-      connection.userSocket = null;
-    } else if (clientType === "mcu") {
-      connection.mcuSocket = null;
-    }
-
-<<<<<<< HEAD
-    // Remove the entry if both connections are null
-    if (!connection.userSocket && !connection.mcuSocket) {
-      connections.delete(userId);
-=======
-    // Token is valid and user exists.  Store WebSocket connection for the user ID
-    connections.set(user._id.toString(), ws);
-    console.log(`WebSocket connection established for user ID: ${user._id}`);
-
-    //Sending data periodically to the client
-    const intervalId = setInterval(() => {
-      const randomNumber = Math.floor(Math.random() * 100);
-      const jsonNum = JSON.stringify({ number: randomNumber });
-      console.log(`Sending random number: ${jsonNum}`);
-      ws.send(jsonNum);
-    }, 10000);
-
     ws.on("close", () => {
       console.log(`WebSocket connection closed for user ID: ${req.user.id}`);
       clearInterval(intervalId);
     });
+
   } catch (error) {
-    ws.close(4001, "Unauthorised - Invalid token");
+    ws.close(4001, "Unauthorised - Invalid token")
   }
 });
 
@@ -212,21 +171,13 @@
   authenticateConnection(req, (auth, code, message) => {
     if (!auth) {
       req.destroy();
->>>>>>> e8f3960c
     }
   });
 });
 
-// Start the server
-<<<<<<< HEAD
-const PORT = process.env.PORT;
-server.listen(PORT, '127.0.0.1', () => {
-  console.log(`Server is running on port ${PORT}`);
-=======
 const PORT = process.env.PORT || 8080;
 server.listen(PORT, process.env.HOSTNAME || null, () => {
   console.log(
     `Server is running on port ${PORT} and IP: ${server.address().address}`
   );
->>>>>>> e8f3960c
 });