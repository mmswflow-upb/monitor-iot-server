require("dotenv").config();
const express = require("express");
const http = require("http");
const bcrypt = require("bcrypt");
const jwt = require("jsonwebtoken");
const mongoose = require("mongoose");
const WebSocket = require("ws");

const app = express();
const server = http.createServer(app);
const wss = new WebSocket.Server({ server });

// Use JSON middleware to parse JSON request bodies
<<<<<<< HEAD
app.use(express.json());
=======
app.use(express.json()); // <-- Add this line
>>>>>>> bcde65fb

// Connect to MongoDB
mongoose
  .connect(process.env.MONGO_URI, {
    connectTimeoutMS: 30000,
    socketTimeoutMS: 30000,
  })
  .then(() => console.log("MongoDB connected"))
  .catch((err) => console.error("MongoDB connection error:", err));

// JWT Secret Key
const JWT_SECRET = process.env.JWT_SECRET;

// Define the User schema and model
const userSchema = new mongoose.Schema({
  email: { type: String, required: true, unique: true },
  password: { type: String, required: true },
});

const User = mongoose.model("User", userSchema, "Users");

// Basic endpoint to confirm the server is running
app.get("/", (req, res) => {
  res.send("Server Running");
});

// Registration Endpoint
app.post("/register", async (req, res) => {
  const { email, password } = req.body;

  if (!email || !password) {
    return res
      .status(400)
      .json({ message: "Email and password are required." });
  }

  try {
    const existingUser = await User.findOne({ email });
    if (existingUser) {
      return res.status(409).json({ message: "Email is already registered." });
    }

    const hashedPassword = await bcrypt.hash(password, 10);
    const newUser = new User({ email, password: hashedPassword });
    await newUser.save();

    res.status(201).json({ message: "User registered successfully." });
  } catch (error) {
    console.error("Error during registration:", error);
    res.status(500).json({ message: `Internal server error at Register: ${error}` });
  }
});

// Login Endpoint
app.post("/login", async (req, res) => {
  const { email, password } = req.body;
  try {
    const user = await User.findOne({ email });
    if (!user) {
      return res.status(401).json({ message: "Invalid email or password." });
    }

    const passwordMatch = await bcrypt.compare(password, user.password);
    if (!passwordMatch) {
      return res.status(401).json({ message: "Invalid email or password." });
    }

    const token = jwt.sign({ id: user._id, email: user.email }, JWT_SECRET, {
      expiresIn: "1h",
    });

    res.status(200).json({ token });
  } catch (error) {
    console.error("Error during login:", error);
    res.status(500).json({ message: `Internal server error at Login: ${error}` });
  }
});

// WebSocket Authentication Middleware
async function authenticateConnection(token) {
  try {
    const decoded = jwt.verify(token, JWT_SECRET);
    const user = await User.findById(decoded.id);
    return user ? decoded : null;
  } catch (error) {
    return null;
  }
}

// Handle WebSocket Connections
const connections = new Map();

wss.on("connection", async (ws, req) => {
<<<<<<< HEAD
=======
  // Extract token from the request URL
>>>>>>> bcde65fb
  const url = new URL(`http://${req.headers.host}${req.url}`);
  const token = url.searchParams.get("token");
  const userId = url.searchParams.get("userId");
  const clientType = url.searchParams.get("type");
  const deviceName = url.searchParams.get("deviceName");
  const deviceType = url.searchParams.get("deviceType");

  // Log each parameter to verify
  console.log("WebSocket connection attempt:");
  console.log("  Token:", token);
  console.log("  User ID:", userId);
  console.log("  Client Type:", clientType);
  console.log("  Device Name:", deviceName);
  console.log("  Device Type:", deviceType);

  // Check if token, userId, or clientType is missing
  if (!token || !userId || !clientType) {
    ws.close(1008, "Unauthorized: Missing token, userId, or client type");
    return;
  }

  // Additional validation if clientType is "mcu"
  if (clientType === "mcu" && (!deviceName || !deviceType)) {
    ws.close(1008, "Unauthorized: Missing deviceName or deviceType for MCU");
    return;
  }

  const user = await authenticateConnection(token);
  if (!user || user.id !== userId) {
    ws.close(1008, "Unauthorized: Invalid token or userId mismatch");
    return;
  }

  console.log(
<<<<<<< HEAD
    `WebSocket connection established for user ID: ${userId} as ${clientType}${
      deviceName ? ` with Device: ${deviceName}` : ""
    }`
=======
    `WebSocket connection established for user ID: ${userId} as ${clientType}`
>>>>>>> bcde65fb
  );

  // Store the connection in the map
  if (!connections.has(userId)) {
    connections.set(userId, { userSocket: null, mcuSockets: [] });
  }

  // Update the connection map based on client type
  if (clientType === "user") {
    connections.get(userId).userSocket = ws;
  } else if (clientType === "mcu") {
    connections.get(userId).mcuSockets.push({ ws, deviceName, deviceType });
  }

  //Sending data periodically to the client
  try {
    const intervalId = setInterval(() => {
      const randomNumber = Math.floor(Math.random() * 100);
      const jsonNum = JSON.stringify({ number: randomNumber });
      console.log(`Sending random number: ${jsonNum}`);
      ws.send(jsonNum);
    }, 10000);

    ws.on("close", () => {
      console.log(
        `WebSocket connection closed for user ID: ${userId}, clientType: ${clientType}${
          deviceName ? `, Device: ${deviceName}` : ""
        }`
      );
      clearInterval(intervalId);
<<<<<<< HEAD

      // Remove the closed connection from the map
      if (clientType === "mcu") {
        const userConnections = connections.get(userId);
        userConnections.mcuSockets = userConnections.mcuSockets.filter(
          (connection) => connection.ws !== ws
        );
        if (userConnections.mcuSockets.length === 0 && !userConnections.userSocket) {
          connections.delete(userId);
        }
      } else if (clientType === "user") {
        const userConnections = connections.get(userId);
        userConnections.userSocket = null;
        if (!userConnections.mcuSockets.length) {
          connections.delete(userId);
        }
      }
    });
  } catch (error) {
    ws.close(4001, "Unauthorized - Invalid token");
=======
    });
  } catch (error) {
    ws.close(4001, "Unauthorised - Invalid token");
>>>>>>> bcde65fb
  }
});

const PORT = process.env.PORT || 8080;
server.listen(PORT, process.env.HOSTNAME || null, () => {
  console.log(`Server is running on port ${PORT} and IP: ${server.address().address}`);
});<|MERGE_RESOLUTION|>--- conflicted
+++ resolved
@@ -11,11 +11,7 @@
 const wss = new WebSocket.Server({ server });
 
 // Use JSON middleware to parse JSON request bodies
-<<<<<<< HEAD
 app.use(express.json());
-=======
-app.use(express.json()); // <-- Add this line
->>>>>>> bcde65fb
 
 // Connect to MongoDB
 mongoose
@@ -109,10 +105,6 @@
 const connections = new Map();
 
 wss.on("connection", async (ws, req) => {
-<<<<<<< HEAD
-=======
-  // Extract token from the request URL
->>>>>>> bcde65fb
   const url = new URL(`http://${req.headers.host}${req.url}`);
   const token = url.searchParams.get("token");
   const userId = url.searchParams.get("userId");
@@ -147,13 +139,9 @@
   }
 
   console.log(
-<<<<<<< HEAD
     `WebSocket connection established for user ID: ${userId} as ${clientType}${
       deviceName ? ` with Device: ${deviceName}` : ""
     }`
-=======
-    `WebSocket connection established for user ID: ${userId} as ${clientType}`
->>>>>>> bcde65fb
   );
 
   // Store the connection in the map
@@ -169,6 +157,13 @@
   }
 
   //Sending data periodically to the client
+  try {
+    const intervalId = setInterval(() => {
+      const randomNumber = Math.floor(Math.random() * 100);
+      const jsonNum = JSON.stringify({ number: randomNumber });
+      console.log(`Sending random number: ${jsonNum}`);
+      ws.send(jsonNum);
+    }, 10000);
   try {
     const intervalId = setInterval(() => {
       const randomNumber = Math.floor(Math.random() * 100);
@@ -184,7 +179,6 @@
         }`
       );
       clearInterval(intervalId);
-<<<<<<< HEAD
 
       // Remove the closed connection from the map
       if (clientType === "mcu") {
@@ -205,11 +199,6 @@
     });
   } catch (error) {
     ws.close(4001, "Unauthorized - Invalid token");
-=======
-    });
-  } catch (error) {
-    ws.close(4001, "Unauthorised - Invalid token");
->>>>>>> bcde65fb
   }
 });
 
